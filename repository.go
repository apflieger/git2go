--- conflicted
+++ resolved
@@ -210,16 +210,11 @@
 	cname := C.CString(refname)
 	defer C.free(unsafe.Pointer(cname))
 
-<<<<<<< HEAD
 	csig, err := sig.toC()
 	if err != nil {
 		return err
 	}
-	defer C.free(unsafe.Pointer(csig))
-=======
-	csig := sig.toC()
 	defer C.git_signature_free(csig)
->>>>>>> 51e7cf0a
 
 	var cmsg *C.char
 	if msg != "" {
@@ -238,16 +233,11 @@
 }
 
 func (v *Repository) SetHeadDetached(id *Oid, sig *Signature, msg string) error {
-<<<<<<< HEAD
 	csig, err := sig.toC()
 	if err != nil {
 		return err
 	}
-	defer C.free(unsafe.Pointer(csig))
-=======
-	csig := sig.toC()
 	defer C.git_signature_free(csig)
->>>>>>> 51e7cf0a
 
 	var cmsg *C.char
 	if msg != "" {
@@ -269,16 +259,11 @@
 	cname := C.CString(name)
 	defer C.free(unsafe.Pointer(cname))
 
-<<<<<<< HEAD
 	csig, err := sig.toC()
 	if err != nil {
 		return nil, err
 	}
-	defer C.free(unsafe.Pointer(csig))
-=======
-	csig := sig.toC()
 	defer C.git_signature_free(csig)
->>>>>>> 51e7cf0a
 
 	var cmsg *C.char
 	if msg == "" {
@@ -308,16 +293,11 @@
 	ctarget := C.CString(target)
 	defer C.free(unsafe.Pointer(ctarget))
 
-<<<<<<< HEAD
 	csig, err := sig.toC()
 	if err != nil {
 		return nil, err
 	}
-	defer C.free(unsafe.Pointer(csig))
-=======
-	csig := sig.toC()
 	defer C.git_signature_free(csig)
->>>>>>> 51e7cf0a
 
 	var cmsg *C.char
 	if msg == "" {

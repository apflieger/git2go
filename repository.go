--- conflicted
+++ resolved
@@ -213,21 +213,6 @@
 	cname := C.CString(refname)
 	defer C.free(unsafe.Pointer(cname))
 
-<<<<<<< HEAD
-=======
-	csig, err := sig.toC()
-	if err != nil {
-		return err
-	}
-	defer C.git_signature_free(csig)
-
-	var cmsg *C.char
-	if msg != "" {
-		cmsg = C.CString(msg)
-		defer C.free(unsafe.Pointer(cmsg))
-	}
-
->>>>>>> 4eae20ec
 	runtime.LockOSThread()
 	defer runtime.UnlockOSThread()
 
@@ -238,23 +223,7 @@
 	return nil
 }
 
-<<<<<<< HEAD
 func (v *Repository) SetHeadDetached(id *Oid) error {
-=======
-func (v *Repository) SetHeadDetached(id *Oid, sig *Signature, msg string) error {
-	csig, err := sig.toC()
-	if err != nil {
-		return err
-	}
-	defer C.git_signature_free(csig)
-
-	var cmsg *C.char
-	if msg != "" {
-		cmsg = C.CString(msg)
-		defer C.free(unsafe.Pointer(cmsg))
-	}
-
->>>>>>> 4eae20ec
 	runtime.LockOSThread()
 	defer runtime.UnlockOSThread()
 
@@ -265,8 +234,6 @@
 	return nil
 }
 
-<<<<<<< HEAD
-=======
 func (v *Repository) IsHeadDetached() (bool, error) {
 	runtime.LockOSThread()
 	defer runtime.UnlockOSThread()
@@ -279,72 +246,6 @@
 	return ret != 0, nil
 }
 
-func (v *Repository) CreateReference(name string, id *Oid, force bool, sig *Signature, msg string) (*Reference, error) {
-	cname := C.CString(name)
-	defer C.free(unsafe.Pointer(cname))
-
-	csig, err := sig.toC()
-	if err != nil {
-		return nil, err
-	}
-	defer C.git_signature_free(csig)
-
-	var cmsg *C.char
-	if msg == "" {
-		cmsg = nil
-	} else {
-		cmsg = C.CString(msg)
-		defer C.free(unsafe.Pointer(cmsg))
-	}
-
-	var ptr *C.git_reference
-
-	runtime.LockOSThread()
-	defer runtime.UnlockOSThread()
-
-	ecode := C.git_reference_create(&ptr, v.ptr, cname, id.toC(), cbool(force), csig, cmsg)
-	if ecode < 0 {
-		return nil, MakeGitError(ecode)
-	}
-
-	return newReferenceFromC(ptr, v), nil
-}
-
-func (v *Repository) CreateSymbolicReference(name, target string, force bool, sig *Signature, msg string) (*Reference, error) {
-	cname := C.CString(name)
-	defer C.free(unsafe.Pointer(cname))
-
-	ctarget := C.CString(target)
-	defer C.free(unsafe.Pointer(ctarget))
-
-	csig, err := sig.toC()
-	if err != nil {
-		return nil, err
-	}
-	defer C.git_signature_free(csig)
-
-	var cmsg *C.char
-	if msg == "" {
-		cmsg = nil
-	} else {
-		cmsg = C.CString(msg)
-		defer C.free(unsafe.Pointer(cmsg))
-	}
-
-	var ptr *C.git_reference
-
-	runtime.LockOSThread()
-	defer runtime.UnlockOSThread()
-
-	ecode := C.git_reference_symbolic_create(&ptr, v.ptr, cname, ctarget, cbool(force), csig, cmsg)
-	if ecode < 0 {
-		return nil, MakeGitError(ecode)
-	}
-
-	return newReferenceFromC(ptr, v), nil
-}
-
->>>>>>> 4eae20ec
 func (v *Repository) Walk() (*RevWalk, error) {
 
 	var walkPtr *C.git_revwalk

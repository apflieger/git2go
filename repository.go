package git

/*
#include <git2.h>
#include <git2/errors.h>
*/
import "C"
import (
	"runtime"
	"unsafe"
)

// Repository
type Repository struct {
	ptr *C.git_repository
}

func OpenRepository(path string) (*Repository, error) {
	repo := new(Repository)

	cpath := C.CString(path)
	defer C.free(unsafe.Pointer(cpath))

	runtime.LockOSThread()
	defer runtime.UnlockOSThread()

	ret := C.git_repository_open(&repo.ptr, cpath)
	if ret < 0 {
		return nil, MakeGitError(ret)
	}

	runtime.SetFinalizer(repo, (*Repository).Free)
	return repo, nil
}

func InitRepository(path string, isbare bool) (*Repository, error) {
	repo := new(Repository)

	cpath := C.CString(path)
	defer C.free(unsafe.Pointer(cpath))

	runtime.LockOSThread()
	defer runtime.UnlockOSThread()

	ret := C.git_repository_init(&repo.ptr, cpath, ucbool(isbare))
	if ret < 0 {
		return nil, MakeGitError(ret)
	}

	runtime.SetFinalizer(repo, (*Repository).Free)
	return repo, nil
}

func (v *Repository) Free() {
	runtime.SetFinalizer(v, nil)
	C.git_repository_free(v.ptr)
}

func (v *Repository) Config() (*Config, error) {
	config := new(Config)

	runtime.LockOSThread()
	defer runtime.UnlockOSThread()

	ret := C.git_repository_config(&config.ptr, v.ptr)
	if ret < 0 {
		return nil, MakeGitError(ret)
	}

	runtime.SetFinalizer(config, (*Config).Free)
	return config, nil
}

func (v *Repository) Index() (*Index, error) {
	var ptr *C.git_index

	runtime.LockOSThread()
	defer runtime.UnlockOSThread()

	ret := C.git_repository_index(&ptr, v.ptr)
	if ret < 0 {
		return nil, MakeGitError(ret)
	}

	return newIndexFromC(ptr), nil
}

func (v *Repository) lookupType(id *Oid, t ObjectType) (Object, error) {
	var ptr *C.git_object

	runtime.LockOSThread()
	defer runtime.UnlockOSThread()

	ret := C.git_object_lookup(&ptr, v.ptr, id.toC(), C.git_otype(t))
	if ret < 0 {
		return nil, MakeGitError(ret)
	}

	return allocObject(ptr), nil
}

func (v *Repository) Lookup(id *Oid) (Object, error) {
	return v.lookupType(id, ObjectAny)
}

func (v *Repository) LookupTree(id *Oid) (*Tree, error) {
	obj, err := v.lookupType(id, ObjectTree)
	if err != nil {
		return nil, err
	}

	return obj.(*Tree), nil
}

func (v *Repository) LookupCommit(id *Oid) (*Commit, error) {
	obj, err := v.lookupType(id, ObjectCommit)
	if err != nil {
		return nil, err
	}

	return obj.(*Commit), nil
}

func (v *Repository) LookupBlob(id *Oid) (*Blob, error) {
	obj, err := v.lookupType(id, ObjectBlob)
	if err != nil {
		return nil, err
	}

	return obj.(*Blob), nil
}

func (v *Repository) LookupReference(name string) (*Reference, error) {
	cname := C.CString(name)
	defer C.free(unsafe.Pointer(cname))
	var ptr *C.git_reference

	runtime.LockOSThread()
	defer runtime.UnlockOSThread()

	ecode := C.git_reference_lookup(&ptr, v.ptr, cname)
	if ecode < 0 {
		return nil, MakeGitError(ecode)
	}

	return newReferenceFromC(ptr), nil
}

func (v *Repository) CreateReference(name string, id *Oid, force bool, sig *Signature, msg string) (*Reference, error) {
	cname := C.CString(name)
	defer C.free(unsafe.Pointer(cname))

	csig := sig.toC()
	defer C.free(unsafe.Pointer(csig))

	var cmsg *C.char
	if msg == "" {
		cmsg = nil
	} else {
		cmsg = C.CString(msg)
		defer C.free(unsafe.Pointer(cmsg))
	}

	var ptr *C.git_reference

	runtime.LockOSThread()
	defer runtime.UnlockOSThread()

	ecode := C.git_reference_create(&ptr, v.ptr, cname, id.toC(), cbool(force), csig, cmsg)
	if ecode < 0 {
		return nil, MakeGitError(ecode)
	}

	return newReferenceFromC(ptr), nil
}

func (v *Repository) CreateSymbolicReference(name, target string, force bool, sig *Signature, msg string) (*Reference, error) {
	cname := C.CString(name)
	defer C.free(unsafe.Pointer(cname))

	ctarget := C.CString(target)
	defer C.free(unsafe.Pointer(ctarget))

	csig := sig.toC()
	defer C.free(unsafe.Pointer(csig))

	var cmsg *C.char
	if msg == "" {
		cmsg = nil
	} else {
		cmsg = C.CString(msg)
		defer C.free(unsafe.Pointer(cmsg))
	}

	var ptr *C.git_reference

	runtime.LockOSThread()
	defer runtime.UnlockOSThread()

	ecode := C.git_reference_symbolic_create(&ptr, v.ptr, cname, ctarget, cbool(force), csig, cmsg)
	if ecode < 0 {
		return nil, MakeGitError(ecode)
	}

	return newReferenceFromC(ptr), nil
}

func (v *Repository) Walk() (*RevWalk, error) {

	var walkPtr *C.git_revwalk

	runtime.LockOSThread()
	defer runtime.UnlockOSThread()

	ecode := C.git_revwalk_new(&walkPtr, v.ptr)
	if ecode < 0 {
		return nil, MakeGitError(ecode)
	}

	return revWalkFromC(v, walkPtr), nil
}

func (v *Repository) CreateCommit(
	refname string, author, committer *Signature,
	message string, tree *Tree, parents ...*Commit) (*Oid, error) {

	oid := new(Oid)

	cref := C.CString(refname)
	defer C.free(unsafe.Pointer(cref))

	cmsg := C.CString(message)
	defer C.free(unsafe.Pointer(cmsg))

	var cparents []*C.git_commit = nil
	var parentsarg **C.git_commit = nil

	nparents := len(parents)
	if nparents > 0 {
		cparents = make([]*C.git_commit, nparents)
		for i, v := range parents {
			cparents[i] = v.ptr
		}
		parentsarg = &cparents[0]
	}

	authorSig := author.toC()
	defer C.git_signature_free(authorSig)

	committerSig := committer.toC()
	defer C.git_signature_free(committerSig)

	runtime.LockOSThread()
	defer runtime.UnlockOSThread()

	ret := C.git_commit_create(
		oid.toC(), v.ptr, cref,
		authorSig, committerSig,
		nil, cmsg, tree.ptr, C.size_t(nparents), parentsarg)

	if ret < 0 {
		return nil, MakeGitError(ret)
	}

	return oid, nil
}

func (v *Odb) Free() {
	runtime.SetFinalizer(v, nil)
	C.git_odb_free(v.ptr)
}

func (v *Repository) Odb() (odb *Odb, err error) {
	odb = new(Odb)

	runtime.LockOSThread()
	defer runtime.UnlockOSThread()

	if ret := C.git_repository_odb(&odb.ptr, v.ptr); ret < 0 {
		return nil, MakeGitError(ret)
	}

	runtime.SetFinalizer(odb, (*Odb).Free)
	return
}

func (repo *Repository) Path() string {
	return C.GoString(C.git_repository_path(repo.ptr))
}

func (repo *Repository) IsBare() bool {
	return C.git_repository_is_bare(repo.ptr) != 0
}

func (repo *Repository) Workdir() string {
	return C.GoString(C.git_repository_workdir(repo.ptr))
}

func (repo *Repository) SetWorkdir(workdir string, updateGitlink bool) error {
	cstr := C.CString(workdir)
	defer C.free(unsafe.Pointer(cstr))

	runtime.LockOSThread()
	defer runtime.UnlockOSThread()

	if ret := C.git_repository_set_workdir(repo.ptr, cstr, cbool(updateGitlink)); ret < 0 {
		return MakeGitError(ret)
	}

	return nil
}

func (v *Repository) TreeBuilder() (*TreeBuilder, error) {
	bld := new(TreeBuilder)

	runtime.LockOSThread()
	defer runtime.UnlockOSThread()

	if ret := C.git_treebuilder_create(&bld.ptr, nil); ret < 0 {
		return nil, MakeGitError(ret)
	}
	runtime.SetFinalizer(bld, (*TreeBuilder).Free)

	bld.repo = v
	return bld, nil
}

func (v *Repository) TreeBuilderFromTree(tree *Tree) (*TreeBuilder, error) {
	bld := new(TreeBuilder)

	runtime.LockOSThread()
	defer runtime.UnlockOSThread()

	if ret := C.git_treebuilder_create(&bld.ptr, tree.ptr); ret < 0 {
		return nil, MakeGitError(ret)
	}
	runtime.SetFinalizer(bld, (*TreeBuilder).Free)

	bld.repo = v
	return bld, nil
}

func (v *Repository) RevparseSingle(spec string) (Object, error) {
	cspec := C.CString(spec)
	defer C.free(unsafe.Pointer(cspec))

	var ptr *C.git_object

	runtime.LockOSThread()
	defer runtime.UnlockOSThread()

	ecode := C.git_revparse_single(&ptr, v.ptr, cspec)
	if ecode < 0 {
		return nil, MakeGitError(ecode)
	}

	return allocObject(ptr), nil
}

// EnsureLog ensures that there is a reflog for the given reference
// name and creates an empty one if necessary.
func (v *Repository) EnsureLog(name string) error {
	cname := C.CString(name)
	defer C.free(unsafe.Pointer(cname))

	runtime.LockOSThread()
	defer runtime.UnlockOSThread()

<<<<<<< HEAD
	ret := C.git_reference_ensure_log(v.ptr, cname)
	if ret < 0 {
=======
	if ret := C.git_reference_ensure_log(v.ptr, cname); ret < 0 {
>>>>>>> 1cf81178
		return MakeGitError(ret)
	}

	return nil
}

// HasLog returns whether there is a reflog for the given reference
// name
func (v *Repository) HasLog(name string) (bool, error) {
	cname := C.CString(name)
	defer C.free(unsafe.Pointer(cname))

	runtime.LockOSThread()
	defer runtime.UnlockOSThread()

	ret := C.git_reference_has_log(v.ptr, cname)
	if ret < 0 {
		return false, MakeGitError(ret)
	}

	return ret == 1, nil
}

// DwimReference looks up a reference by DWIMing its short name
func (v *Repository) DwimReference(name string) (*Reference, error) {
	cname := C.CString(name)
	defer C.free(unsafe.Pointer(cname))

	runtime.LockOSThread()
	defer runtime.UnlockOSThread()

	var ptr *C.git_reference
<<<<<<< HEAD
	ret := C.git_reference_dwim(&ptr, v.ptr, cname)
	if ret < 0 {
=======
	if ret := C.git_reference_dwim(&ptr, v.ptr, cname); ret < 0 {
>>>>>>> 1cf81178
		return nil, MakeGitError(ret)
	}

	return newReferenceFromC(ptr), nil
}<|MERGE_RESOLUTION|>--- conflicted
+++ resolved
@@ -366,12 +366,8 @@
 	runtime.LockOSThread()
 	defer runtime.UnlockOSThread()
 
-<<<<<<< HEAD
 	ret := C.git_reference_ensure_log(v.ptr, cname)
 	if ret < 0 {
-=======
-	if ret := C.git_reference_ensure_log(v.ptr, cname); ret < 0 {
->>>>>>> 1cf81178
 		return MakeGitError(ret)
 	}
 
@@ -404,12 +400,8 @@
 	defer runtime.UnlockOSThread()
 
 	var ptr *C.git_reference
-<<<<<<< HEAD
 	ret := C.git_reference_dwim(&ptr, v.ptr, cname)
 	if ret < 0 {
-=======
-	if ret := C.git_reference_dwim(&ptr, v.ptr, cname); ret < 0 {
->>>>>>> 1cf81178
 		return nil, MakeGitError(ret)
 	}
 

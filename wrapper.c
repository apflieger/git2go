#include "_cgo_export.h"
#include "git2.h"
#include "git2/submodule.h"
#include "git2/pack.h"

typedef int (*gogit_submodule_cbk)(git_submodule *sm, const char *name, void *payload);

int _go_git_visit_submodule(git_repository *repo, void *fct)
{
	  return git_submodule_foreach(repo, (gogit_submodule_cbk)&SubmoduleVisitor, fct);
}

int _go_git_treewalk(git_tree *tree, git_treewalk_mode mode, void *ptr)
{
	return git_tree_walk(tree, mode, (git_treewalk_cb)&CallbackGitTreeWalk, ptr);
}

int _go_git_packbuilder_foreach(git_packbuilder *pb, void *payload)
{
    return git_packbuilder_foreach(pb, (git_packbuilder_foreach_cb)&packbuilderForEachCb, payload);
}

int _go_git_odb_foreach(git_odb *db, void *payload)
{
    return git_odb_foreach(db, (git_odb_foreach_cb)&odbForEachCb, payload);
}

<<<<<<< HEAD
void _go_git_setup_callbacks(git_remote_callbacks *callbacks) {
	typedef int (*progress_cb)(const char *str, int len, void *data);
	typedef int (*completion_cb)(git_remote_completion_type type, void *data);
	typedef int (*credentials_cb)(git_cred **cred, const char *url, const char *username_from_url, unsigned int allowed_types,	void *data);
	typedef int (*transfer_progress_cb)(const git_transfer_progress *stats, void *data);
	typedef int (*update_tips_cb)(const char *refname, const git_oid *a, const git_oid *b, void *data);
	callbacks->progress = (progress_cb)progressCallback;
	callbacks->completion = (completion_cb)completionCallback;
	callbacks->credentials = (credentials_cb)credentialsCallback;
	callbacks->transfer_progress = (transfer_progress_cb)transferProgressCallback;
	callbacks->update_tips = (update_tips_cb)updateTipsCallback;
}

git_remote_callbacks _go_git_remote_callbacks_init() {
	git_remote_callbacks ret = GIT_REMOTE_CALLBACKS_INIT;
	return ret;
}

void _go_git_set_strarray_n(git_strarray *array, char *str, size_t n) {
	array->strings[n] = str;
}

char *_go_git_get_strarray_n(git_strarray *array, size_t n) {
	return array->strings[n];
}

typedef int (*status_foreach_cb)(const char *ref, const char *msg, void *data);

int _go_git_push_status_foreach(git_push *push, void *data)
{
	return git_push_status_foreach(push, (status_foreach_cb)statusForeach, data);
}

int _go_git_push_set_callbacks(git_push *push, void *packbuilder_progress_data, void *transfer_progress_data)
{
	return git_push_set_callbacks(push, packbuilderProgress, packbuilder_progress_data, pushTransferProgress, transfer_progress_data);
}

=======
int _go_blob_chunk_cb(char *buffer, size_t maxLen, void *payload)
{
    return blobChunkCb(buffer, maxLen, payload);
}

int _go_git_blob_create_fromchunks(git_oid *id,
	git_repository *repo,
	const char *hintpath,
	void *payload)
{
    return git_blob_create_fromchunks(id, repo, hintpath, _go_blob_chunk_cb, payload);
}
>>>>>>> 1cf81178
/* EOF */<|MERGE_RESOLUTION|>--- conflicted
+++ resolved
@@ -25,7 +25,6 @@
     return git_odb_foreach(db, (git_odb_foreach_cb)&odbForEachCb, payload);
 }
 
-<<<<<<< HEAD
 void _go_git_setup_callbacks(git_remote_callbacks *callbacks) {
 	typedef int (*progress_cb)(const char *str, int len, void *data);
 	typedef int (*completion_cb)(git_remote_completion_type type, void *data);
@@ -64,7 +63,6 @@
 	return git_push_set_callbacks(push, packbuilderProgress, packbuilder_progress_data, pushTransferProgress, transfer_progress_data);
 }
 
-=======
 int _go_blob_chunk_cb(char *buffer, size_t maxLen, void *payload)
 {
     return blobChunkCb(buffer, maxLen, payload);
@@ -77,5 +75,4 @@
 {
     return git_blob_create_fromchunks(id, repo, hintpath, _go_blob_chunk_cb, payload);
 }
->>>>>>> 1cf81178
 /* EOF */
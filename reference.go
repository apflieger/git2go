package git

/*
#include <git2.h>
#include <git2/errors.h>
*/
import "C"
import (
	"runtime"
	"unsafe"
)

type ReferenceType int

const (
	ReferenceSymbolic ReferenceType = C.GIT_REF_SYMBOLIC
	ReferenceOid                    = C.GIT_REF_OID
)

type Reference struct {
	ptr *C.git_reference
}

func newReferenceFromC(ptr *C.git_reference) *Reference {
	ref := &Reference{ptr}
	runtime.SetFinalizer(ref, (*Reference).Free)

	return ref
}

func (v *Reference) SetSymbolicTarget(target string, sig *Signature, msg string) (*Reference, error) {
	var ptr *C.git_reference

	ctarget := C.CString(target)
	defer C.free(unsafe.Pointer(ctarget))

<<<<<<< HEAD
	runtime.LockOSThread()
	defer runtime.UnlockOSThread()

	ret := C.git_reference_symbolic_set_target(&ptr, v.ptr, ctarget)
=======
	csig := sig.toC()
	defer C.free(unsafe.Pointer(csig))

	cmsg := C.CString(msg)
	defer C.free(unsafe.Pointer(cmsg))

	ret := C.git_reference_symbolic_set_target(&ptr, v.ptr, ctarget, csig, cmsg)
>>>>>>> f66502aa
	if ret < 0 {
		return nil, LastError()
	}

	return newReferenceFromC(ptr), nil
}

func (v *Reference) SetTarget(target *Oid, sig *Signature, msg string) (*Reference, error) {
	var ptr *C.git_reference

<<<<<<< HEAD
	runtime.LockOSThread()
	defer runtime.UnlockOSThread()

	ret := C.git_reference_set_target(&ptr, v.ptr, target.toC())
=======
	csig := sig.toC()
	defer C.free(unsafe.Pointer(csig))

	cmsg := C.CString(msg)
	defer C.free(unsafe.Pointer(cmsg))

	ret := C.git_reference_set_target(&ptr, v.ptr, target.toC(), csig, cmsg)
>>>>>>> f66502aa
	if ret < 0 {
		return nil, LastError()
	}

	return newReferenceFromC(ptr), nil
}

func (v *Reference) Resolve() (*Reference, error) {
	var ptr *C.git_reference

	runtime.LockOSThread()
	defer runtime.UnlockOSThread()

	ret := C.git_reference_resolve(&ptr, v.ptr)
	if ret < 0 {
		return nil, LastError()
	}

	return newReferenceFromC(ptr), nil
}

func (v *Reference) Rename(name string, force bool) (*Reference, error) {
	var ptr *C.git_reference
	cname := C.CString(name)
	defer C.free(unsafe.Pointer(cname))

	runtime.LockOSThread()
	defer runtime.UnlockOSThread()

	ret := C.git_reference_rename(&ptr, v.ptr, cname, cbool(force))

	if ret < 0 {
		return nil, LastError()
	}

	return newReferenceFromC(ptr), nil
}

func (v *Reference) Target() *Oid {
	return newOidFromC(C.git_reference_target(v.ptr))
}

func (v *Reference) SymbolicTarget() string {
	cstr := C.git_reference_symbolic_target(v.ptr)
	if cstr == nil {
		return ""
	}

	return C.GoString(cstr)
}

func (v *Reference) Delete() error {
	runtime.LockOSThread()
	defer runtime.UnlockOSThread()

	ret := C.git_reference_delete(v.ptr)

	if ret < 0 {
		return LastError()
	}

	return nil
}

func (v *Reference) Name() string {
	return C.GoString(C.git_reference_name(v.ptr))
}

func (v *Reference) Type() ReferenceType {
	return ReferenceType(C.git_reference_type(v.ptr))
}

func (v *Reference) Free() {
	runtime.SetFinalizer(v, nil)
	C.git_reference_free(v.ptr)
}

type ReferenceIterator struct {
	ptr  *C.git_reference_iterator
	repo *Repository
}

// NewReferenceIterator creates a new iterator over reference names
func (repo *Repository) NewReferenceIterator() (*ReferenceIterator, error) {
	var ptr *C.git_reference_iterator

	runtime.LockOSThread()
	defer runtime.UnlockOSThread()

	ret := C.git_reference_iterator_new(&ptr, repo.ptr)
	if ret < 0 {
		return nil, LastError()
	}

	iter := &ReferenceIterator{repo: repo, ptr: ptr}
	runtime.SetFinalizer(iter, (*ReferenceIterator).Free)
	return iter, nil
}

// NewReferenceIteratorGlob creates an iterator over reference names
// that match the speicified glob. The glob is of the usual fnmatch
// type.
func (repo *Repository) NewReferenceIteratorGlob(glob string) (*ReferenceIterator, error) {
	cstr := C.CString(glob)
	defer C.free(unsafe.Pointer(cstr))
	var ptr *C.git_reference_iterator

	runtime.LockOSThread()
	defer runtime.UnlockOSThread()

	ret := C.git_reference_iterator_glob_new(&ptr, repo.ptr, cstr)
	if ret < 0 {
		return nil, LastError()
	}

	iter := &ReferenceIterator{repo: repo, ptr: ptr}
	runtime.SetFinalizer(iter, (*ReferenceIterator).Free)
	return iter, nil
}

// NextName retrieves the next reference name. If the iteration is over,
// the returned error is git.ErrIterOver
func (v *ReferenceIterator) NextName() (string, error) {
	var ptr *C.char

	runtime.LockOSThread()
	defer runtime.UnlockOSThread()

	ret := C.git_reference_next_name(&ptr, v.ptr)
	if ret == ITEROVER {
		return "", ErrIterOver
	}
	if ret < 0 {
		return "", LastError()
	}

	return C.GoString(ptr), nil
}

// Create a channel from the iterator. You can use range on the
// returned channel to iterate over all the references names. The channel
// will be closed in case any error is found.
func (v *ReferenceIterator) NameIter() <-chan string {
	ch := make(chan string)
	go func() {
		defer close(ch)
		name, err := v.NextName()
		for err == nil {
			ch <- name
			name, err = v.NextName()
		}
	}()

	return ch
}

// Next retrieves the next reference. If the iterationis over, the
// returned error is git.ErrIterOver
func (v *ReferenceIterator) Next() (*Reference, error) {
	var ptr *C.git_reference
	ret := C.git_reference_next(&ptr, v.ptr)
	if ret == ITEROVER {
		return nil, ErrIterOver
	}
	if ret < 0 {
		return nil, LastError()
	}

	return newReferenceFromC(ptr), nil
}

// Create a channel from the iterator. You can use range on the
// returned channel to iterate over all the references names. The channel
// will be closed in case any error is found.
func (v *ReferenceIterator) Iter() <-chan *Reference {
	ch := make(chan *Reference)
	go func() {
		defer close(ch)
		name, err := v.Next()
		for err == nil {
			ch <- name
			name, err = v.Next()
		}
	}()

	return ch
}

// Free the reference iterator
func (v *ReferenceIterator) Free() {
	runtime.SetFinalizer(v, nil)
	C.git_reference_iterator_free(v.ptr)
}<|MERGE_RESOLUTION|>--- conflicted
+++ resolved
@@ -34,12 +34,6 @@
 	ctarget := C.CString(target)
 	defer C.free(unsafe.Pointer(ctarget))
 
-<<<<<<< HEAD
-	runtime.LockOSThread()
-	defer runtime.UnlockOSThread()
-
-	ret := C.git_reference_symbolic_set_target(&ptr, v.ptr, ctarget)
-=======
 	csig := sig.toC()
 	defer C.free(unsafe.Pointer(csig))
 
@@ -47,7 +41,7 @@
 	defer C.free(unsafe.Pointer(cmsg))
 
 	ret := C.git_reference_symbolic_set_target(&ptr, v.ptr, ctarget, csig, cmsg)
->>>>>>> f66502aa
+
 	if ret < 0 {
 		return nil, LastError()
 	}
@@ -58,12 +52,6 @@
 func (v *Reference) SetTarget(target *Oid, sig *Signature, msg string) (*Reference, error) {
 	var ptr *C.git_reference
 
-<<<<<<< HEAD
-	runtime.LockOSThread()
-	defer runtime.UnlockOSThread()
-
-	ret := C.git_reference_set_target(&ptr, v.ptr, target.toC())
-=======
 	csig := sig.toC()
 	defer C.free(unsafe.Pointer(csig))
 
@@ -71,7 +59,7 @@
 	defer C.free(unsafe.Pointer(cmsg))
 
 	ret := C.git_reference_set_target(&ptr, v.ptr, target.toC(), csig, cmsg)
->>>>>>> f66502aa
+
 	if ret < 0 {
 		return nil, LastError()
 	}

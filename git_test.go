package git

import (
	"io/ioutil"
	"testing"
	"time"
)

func createTestRepo(t *testing.T) *Repository {
	// figure out where we can create the test repo
	path, err := ioutil.TempDir("", "git2go")
	checkFatal(t, err)
	repo, err := InitRepository(path, false)
	checkFatal(t, err)

	tmpfile := "README"
	err = ioutil.WriteFile(path+"/"+tmpfile, []byte("foo\n"), 0644)
<<<<<<< HEAD
=======
	checkFatal(t, err)

	return repo
}

func createBareTestRepo(t *testing.T) *Repository {
	// figure out where we can create the test repo
	path, err := ioutil.TempDir("", "git2go")
	checkFatal(t, err)
	repo, err := InitRepository(path, true)
>>>>>>> 2811845a
	checkFatal(t, err)

	return repo
}

func seedTestRepo(t *testing.T, repo *Repository) (*Oid, *Oid) {
	loc, err := time.LoadLocation("Europe/Berlin")
	checkFatal(t, err)
	sig := &Signature{
		Name:  "Rand Om Hacker",
		Email: "random@hacker.com",
		When:  time.Date(2013, 03, 06, 14, 30, 0, 0, loc),
	}

	idx, err := repo.Index()
	checkFatal(t, err)
	err = idx.AddByPath("README")
	checkFatal(t, err)
	treeId, err := idx.WriteTree()
	checkFatal(t, err)

	message := "This is a commit\n"
	tree, err := repo.LookupTree(treeId)
	checkFatal(t, err)
	commitId, err := repo.CreateCommit("HEAD", sig, sig, message, tree)
	checkFatal(t, err)

	return commitId, treeId
}

<<<<<<< HEAD
func updateReadme(t *testing.T, repo *Repository, content string) (*Oid, *Oid) {
	loc, err := time.LoadLocation("Europe/Berlin")
	checkFatal(t, err)
	sig := &Signature{
		Name:  "Rand Om Hacker",
		Email: "random@hacker.com",
		When:  time.Date(2013, 03, 06, 14, 30, 0, 0, loc),
	}

	tmpfile := "README"
	err = ioutil.WriteFile(repo.Path()+"/"+tmpfile, []byte(content), 0644)
	checkFatal(t, err)

	idx, err := repo.Index()
	checkFatal(t, err)
	err = idx.AddByPath("README")
	checkFatal(t, err)
	treeId, err := idx.WriteTree()
	checkFatal(t, err)

	message := "This is a commit\n"
	tree, err := repo.LookupTree(treeId)
	checkFatal(t, err)
	commitId, err := repo.CreateCommit("HEAD", sig, sig, message, tree)
	checkFatal(t, err)

	return commitId, treeId
=======
func TestOidZero(t *testing.T) {
	var zeroId Oid

	if !zeroId.IsZero() {
		t.Error("Zero Oid is not zero")
	}
>>>>>>> 2811845a
}<|MERGE_RESOLUTION|>--- conflicted
+++ resolved
@@ -15,8 +15,7 @@
 
 	tmpfile := "README"
 	err = ioutil.WriteFile(path+"/"+tmpfile, []byte("foo\n"), 0644)
-<<<<<<< HEAD
-=======
+
 	checkFatal(t, err)
 
 	return repo
@@ -27,7 +26,6 @@
 	path, err := ioutil.TempDir("", "git2go")
 	checkFatal(t, err)
 	repo, err := InitRepository(path, true)
->>>>>>> 2811845a
 	checkFatal(t, err)
 
 	return repo
@@ -58,7 +56,6 @@
 	return commitId, treeId
 }
 
-<<<<<<< HEAD
 func updateReadme(t *testing.T, repo *Repository, content string) (*Oid, *Oid) {
 	loc, err := time.LoadLocation("Europe/Berlin")
 	checkFatal(t, err)
@@ -86,12 +83,12 @@
 	checkFatal(t, err)
 
 	return commitId, treeId
-=======
+}
+
 func TestOidZero(t *testing.T) {
 	var zeroId Oid
 
 	if !zeroId.IsZero() {
 		t.Error("Zero Oid is not zero")
 	}
->>>>>>> 2811845a
 }
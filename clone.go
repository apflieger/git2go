package git

/*
#include <git2.h>

extern void _go_git_populate_remote_cb(git_clone_options *opts);
*/
import "C"
import (
	"runtime"
	"unsafe"
)

type RemoteCreateCallback func(repo Repository, name, url string) (*Remote, ErrorCode)

type CloneOptions struct {
	*CheckoutOpts
	*FetchOptions
	Bare                 bool
	CheckoutBranch       string
	RemoteCreateCallback RemoteCreateCallback
}

func Clone(url string, path string, options *CloneOptions) (*Repository, error) {
	curl := C.CString(url)
	defer C.free(unsafe.Pointer(curl))

	cpath := C.CString(path)
	defer C.free(unsafe.Pointer(cpath))

	copts := (*C.git_clone_options)(C.calloc(1, C.size_t(unsafe.Sizeof(C.git_clone_options{}))))
	populateCloneOptions(copts, options)
	defer freeCloneOptions(copts)

	if len(options.CheckoutBranch) != 0 {
		copts.checkout_branch = C.CString(options.CheckoutBranch)
	}

	runtime.LockOSThread()
	defer runtime.UnlockOSThread()
<<<<<<< HEAD
	ret := C.git_clone(&repo.ptr, curl, cpath, copts)
=======
	var ptr *C.git_repository
	ret := C.git_clone(&ptr, curl, cpath, copts)
	freeCheckoutOpts(&copts.checkout_opts)
	C.free(unsafe.Pointer(copts.checkout_branch))
	C.free(unsafe.Pointer(copts))
>>>>>>> c6c2e938

	if ret < 0 {
		return nil, MakeGitError(ret)
	}

	return newRepositoryFromC(ptr), nil
}

//export remoteCreateCallback
func remoteCreateCallback(cremote unsafe.Pointer, crepo unsafe.Pointer, cname, curl *C.char, payload unsafe.Pointer) C.int {
	name := C.GoString(cname)
	url := C.GoString(curl)
	repo := Repository{(*C.git_repository)(crepo)}

	if opts, ok := pointerHandles.Get(payload).(CloneOptions); ok {
		remote, err := opts.RemoteCreateCallback(repo, name, url)

		if err == ErrOk && remote != nil {
			// clear finalizer as the calling C function will
			// free the remote itself
			runtime.SetFinalizer(remote, nil)

			cptr := (**C.git_remote)(cremote)
			*cptr = remote.ptr
		} else if err == ErrOk && remote == nil {
			panic("no remote created by callback")
		}

		return C.int(err)
	} else {
		panic("invalid remote create callback")
	}
}

func populateCloneOptions(ptr *C.git_clone_options, opts *CloneOptions) {
	C.git_clone_init_options(ptr, C.GIT_CLONE_OPTIONS_VERSION)

	if opts == nil {
		return
	}
	populateCheckoutOpts(&ptr.checkout_opts, opts.CheckoutOpts)
	populateFetchOptions(&ptr.fetch_opts, opts.FetchOptions)
	ptr.bare = cbool(opts.Bare)

	if opts.RemoteCreateCallback != nil {
		// Go v1.1 does not allow to assign a C function pointer
		C._go_git_populate_remote_cb(ptr)
		ptr.remote_cb_payload = pointerHandles.Track(*opts)
	}
}

func freeCloneOptions(ptr *C.git_clone_options) {
	if ptr == nil {
		return
	}

	freeCheckoutOpts(&ptr.checkout_opts)

	if ptr.remote_cb_payload != nil {
		pointerHandles.Untrack(ptr.remote_cb_payload)
	}

	C.free(unsafe.Pointer(ptr.checkout_branch))
	C.free(unsafe.Pointer(ptr))
}<|MERGE_RESOLUTION|>--- conflicted
+++ resolved
@@ -11,7 +11,7 @@
 	"unsafe"
 )
 
-type RemoteCreateCallback func(repo Repository, name, url string) (*Remote, ErrorCode)
+type RemoteCreateCallback func(repo *Repository, name, url string) (*Remote, ErrorCode)
 
 type CloneOptions struct {
 	*CheckoutOpts
@@ -38,15 +38,10 @@
 
 	runtime.LockOSThread()
 	defer runtime.UnlockOSThread()
-<<<<<<< HEAD
-	ret := C.git_clone(&repo.ptr, curl, cpath, copts)
-=======
+
 	var ptr *C.git_repository
 	ret := C.git_clone(&ptr, curl, cpath, copts)
 	freeCheckoutOpts(&copts.checkout_opts)
-	C.free(unsafe.Pointer(copts.checkout_branch))
-	C.free(unsafe.Pointer(copts))
->>>>>>> c6c2e938
 
 	if ret < 0 {
 		return nil, MakeGitError(ret)
@@ -59,7 +54,7 @@
 func remoteCreateCallback(cremote unsafe.Pointer, crepo unsafe.Pointer, cname, curl *C.char, payload unsafe.Pointer) C.int {
 	name := C.GoString(cname)
 	url := C.GoString(curl)
-	repo := Repository{(*C.git_repository)(crepo)}
+	repo := newRepositoryFromC((*C.git_repository)(crepo))
 
 	if opts, ok := pointerHandles.Get(payload).(CloneOptions); ok {
 		remote, err := opts.RemoteCreateCallback(repo, name, url)
